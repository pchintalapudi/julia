--- conflicted
+++ resolved
@@ -2,13 +2,9 @@
 
 eval(x) = Core.eval(Base,x)
 eval(m,x) = Core.eval(m,x)
-<<<<<<< HEAD
-#ccall(:jl_load_progress_setmax, Void, (Int,), 72)
-=======
 
 include = Core.include
 
->>>>>>> 9195df4e
 include("export.jl")
 
 if false
@@ -157,12 +153,7 @@
 include("dsp.jl")
 using DSP
 
-<<<<<<< HEAD
-ccall(:jl_load_progress_setmax, Void, (Int,), 0);
-println()
-=======
 include = include_from_node1
->>>>>>> 9195df4e
 
 # prime method cache with some things we know we'll need right after startup
 compile_hint(pwd, ())
